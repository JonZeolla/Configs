--- conflicted
+++ resolved
@@ -22,14 +22,8 @@
 brew cask install vagrant virtualbox google-chrome sublime-text vmware-fusion rescuetime wireshark mysqlworkbench iterm2 slack steam firefox the-unarchiver gpgtools skype docker burp-suite etcher playonmac microsoft-teams atom powershell veracrypt beyond-compare drawio
 brew install weechat --with-aspell --with-curl --with-python --with-perl --with-ruby --with-lua --with-guile
 sudo easy_install pip
-<<<<<<< HEAD
-sudo pip install virtualenv boto
+sudo pip install virtualenv boto twisted=16.4.1 service_identity pyasn1-modules cryptography bcrypt asn1crypto ipaddress 
 sudo pip3 install boto3 paramiko selenium jupyter
-=======
-# Twisted version is for sslstrip
-sudo pip install virtualenv boto twisted=16.4.1 service_identity pyasn1-modules cryptography bcrypt asn1crypto ipaddress 
-pip3 install boto3 paramiko
->>>>>>> 9c42d622
 sudo pip install --upgrade --user awscli
 brew install numpy scipy ansible
 brew tap samueljohn/python
