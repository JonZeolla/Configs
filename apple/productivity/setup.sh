#!/usr/bin/env bash

# TODO:  Configure NVM

## Always update first
sudo softwareupdate -i -a

## Set some macOS settings
defaults write com.apple.finder AppleShowAllFiles YES
sudo defaults write /Library/Preferences/com.apple.alf globalstate -int 2
sudo fdesetup enable
defaults write -g KeyRepeat -int 1

## Install some basic tools
/usr/bin/ruby -e "$(curl -fsSL https://raw.githubusercontent.com/Homebrew/install/master/install)"
brew update
brew cask install java
<<<<<<< HEAD
brew install python python3 go maven git wget gnupg2 ant npm yarn nmap bro swig cmake openssl jq azure-cli hashcat
npm install -g @angular/cli
brew cask install vagrant virtualbox google-chrome sublime-text vmware-fusion rescuetime wireshark mysqlworkbench iterm2 slack steam firefox the-unarchiver gpgtools skype docker burp-suite etcher playonmac microsoft-teams atom
=======
brew install python python3 go maven git wget gnupg2 ant npm yarn nmap bro swig cmake openssl jq azure-cli nvm
brew cask install vagrant virtualbox google-chrome sublime-text vmware-fusion rescuetime wireshark mysqlworkbench iterm2 slack steam firefox the-unarchiver gpgtools skype docker burp-suite etcher playonmac microsoft-teams atom powershell veracrypt
>>>>>>> 6bee485e
brew install weechat --with-aspell --with-curl --with-python --with-perl --with-ruby --with-lua --with-guile
sudo easy_install pip
sudo pip install virtualenv boto
pip3 install boto3 paramiko
sudo pip install --upgrade --user awscli
pip3 install jupyter
brew install numpy scipy ansible
brew tap samueljohn/python
brew cleanup
sudo gem install bundler
sudo gem install jekyll

## Configure the environment
wget -O ~/.bash_profile https://raw.githubusercontent.com/jonzeolla/configs/master/apple/productivity/.bash_profile
source ~/.bash_profile
wget -O ~/.bash_prompt https://raw.githubusercontent.com/jonzeolla/configs/master/apple/productivity/.bash_prompt
source ~/.bash_prompt
mkdir -p ~/bin ~/dev/testing

## Start some things up
open /Applications/RescueTime.app
open /Applications/Docker.app

## Setup vagrant
# Install the hostmanager
vagrant plugin install vagrant-hostmanager

# Install VMWare Fusion plugin license
while [ -z "${prompt}" ]; do
  read -p "Is your license for vagrant-vmware-fusion in ~/license.lic? [Y/n]" prompt
  case "${prompt}" in
    ""|[yY]|[yY][eE][sS])
      echo -e "Installing the VMWare Fusion plugin for vagrant"
      vagrant plugin install vagrant-vmware-fusion
      vagrant plugin license vagrant-vmware-fusion ~/license.lic
      ;;
    [nN]|[nN][oO])
      read -p "Where is your license.lic file?  " location
      if [ -z "${location}" ]; then
        echo -e "No license file specified, not installing the VMWare Fusion plugin for vagrant"
      else
        vagrant plugin install vagrant-vmware-fusion
        vagrant plugin license vagrant-vmware-fusion "${location}"
      fi
      ;;
    *)
      echo -e "Unknown response, not configuring the VMWare Fusion plugin for vagrant" ;;
  esac
done

## Setup git
wget -O ~/.gitconfig https://raw.githubusercontent.com/jonzeolla/configs/master/apple/productivity/.gitconfig

## Setup GnuPG
mkdir ~/.gnupg
echo "use-standard-socket" >> ~/.gnupg/gpg-agent.conf

## Setup vim
# Setup pathogen
mkdir -p ~/.vim/autoload ~/.vim/bundle && curl -LSso ~/.vim/autoload/pathogen.vim https://tpo.pe/pathogen.vim
# Pull down my .vimrc
wget -O ~/.vimrc https://raw.githubusercontent.com/jonzeolla/configs/master/apple/productivity/.vimrc
# Set up vim-sensible
cd ~/.vim/bundle && git clone https://github.com/tpope/vim-sensible.git
# Set up vim-colors-solarized
cd ~/.vim/bundle && git clone git://github.com/altercation/vim-colors-solarized.git

## Setup iTerm2
mkdir -p ~/.iterm2/
wget -O ~/.iterm2/solarized_dark.itermcolors https://raw.githubusercontent.com/altercation/solarized/master/iterm2-colors-solarized/Solarized%20Dark.itermcolors
defaults write com.googlecode.iterm2 AboutToPasteTabsWithCancel 0
wget -O ~/Library/Preferences/com.googlecode.iterm2.plist https://raw.githubusercontent.com/jonzeolla/configs/master/apple/productivity/com.googlecode.iterm2.plist

## Setup weechat
mkdir -p ~/.weechat/certs/
# Update the ca-bundle
curl https://curl.haxx.se/ca/cacert.pem > ~/.weechat/certs/ca-bundle.crt

# Setup weechat
while [ -z "${prompt}" ]; do
  read -p "Open and then close weechat before moving forward.  Enter Yes to this prompt when you are done."
  case "${prompt}" in
    ""|[yY]|[yY][eE][sS])
      echo -e "Continuing..."
      ;;
    [nN]|[nN][oO])
      echo -e "Negative response, exiting..."
      exit
      ;;
    *)
      echo -e "Unknown response, exiting..."
      exit
      ;;
  esac
done

sed -i '' 's#gnutls_ca_file.*#gnutls_ca_file = "~/.weechat/certs/ca-bundle.crt"#' ~/.weechat/weechat.conf
# Setup irc.conf
# Freenode
sed -i '' 's%freenode.addresses.*%freenode.addresses = "chat.freenode.net/7000"%' ~/.weechat/irc.conf
sed -i '' 's%freenode.sasl_username.*%freenode.sasl_username = "jzeolla"%' ~/.weechat/irc.conf
sed -i '' 's%freenode.autoconnect.*%freenode.autoconnect = on%' ~/.weechat/irc.conf
sed -i '' 's%freenode.nicks.*%freenode.nicks = "jzeolla,jzeolla_"%' ~/.weechat/irc.conf
sed -i '' 's%freenode.username.*%freenode.username = "jzeolla"%' ~/.weechat/irc.conf
sed -i '' 's%freenode.realname.*%freenode.realname = "jzeolla"%' ~/.weechat/irc.conf
sed -i '' 's%freenode.autojoin.*%freenode.autojoin = "#apache-metron,#bro,#pwning,#ansible,##machinelearning"%' ~/.weechat/irc.conf
sed -i '' 's%freenode.ssl.*%freenode.ssl = on%' ~/.weechat/irc.conf
# OFTC
sed -i '' 's%oftc.addresses.*%oftc.addresses = "irc.oftc.net/6697"%' ~/.weechat/irc.conf
sed -i '' 's%oftc.sasl_username.*%oftc.sasl_username = "jzeolla"%' ~/.weechat/irc.conf
sed -i '' 's%oftc.autoconnect.*%oftc.autoconnect = on%' ~/.weechat/irc.conf
sed -i '' 's%oftc.nicks.*%oftc.nicks = "jzeolla,jzeolla_"%' ~/.weechat/irc.conf
sed -i '' 's%oftc.username.*%oftc.username = "jzeolla"%' ~/.weechat/irc.conf
sed -i '' 's%oftc.realname.*%oftc.realname = "jzeolla"%' ~/.weechat/irc.conf
sed -i '' 's%oftc.autojoin.*%oftc.autojoin = "#ocmdev"%' ~/.weechat/irc.conf
sed -i '' 's%oftc.ssl.*%oftc.ssl = on%' ~/.weechat/irc.conf
<|MERGE_RESOLUTION|>--- conflicted
+++ resolved
@@ -15,14 +15,9 @@
 /usr/bin/ruby -e "$(curl -fsSL https://raw.githubusercontent.com/Homebrew/install/master/install)"
 brew update
 brew cask install java
-<<<<<<< HEAD
 brew install python python3 go maven git wget gnupg2 ant npm yarn nmap bro swig cmake openssl jq azure-cli hashcat
 npm install -g @angular/cli
-brew cask install vagrant virtualbox google-chrome sublime-text vmware-fusion rescuetime wireshark mysqlworkbench iterm2 slack steam firefox the-unarchiver gpgtools skype docker burp-suite etcher playonmac microsoft-teams atom
-=======
-brew install python python3 go maven git wget gnupg2 ant npm yarn nmap bro swig cmake openssl jq azure-cli nvm
 brew cask install vagrant virtualbox google-chrome sublime-text vmware-fusion rescuetime wireshark mysqlworkbench iterm2 slack steam firefox the-unarchiver gpgtools skype docker burp-suite etcher playonmac microsoft-teams atom powershell veracrypt
->>>>>>> 6bee485e
 brew install weechat --with-aspell --with-curl --with-python --with-perl --with-ruby --with-lua --with-guile
 sudo easy_install pip
 sudo pip install virtualenv boto
